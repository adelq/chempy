from __future__ import division, absolute_import

import copy
import math
from collections import defaultdict
from functools import reduce
from operator import mul, add

import numpy as np

from .chemistry import Reaction, ReactionSystem


def reducemap(args, reduce_op, map_op):
    return reduce(reduce_op, map(map_op, *args))


def summul(bases, exponents):
    # return np.add.reduce(bases**exponents)
    return reducemap((bases, exponents), add, mul)


def prodpow(bases, exponents):
    return np.multiply.reduce(
        bases**exponents, axis=-1)
    # return reducemap((bases, exponents), mul, pow)
    # return reduce(mul, [factor ** exponent for factor, exponent
    #                     in zip(factors, exponents)])


def equilibrium_quotient(concs, stoich):
    if not hasattr(concs, 'ndim') or concs.ndim == 1:
        tot = 1
    else:
        tot = np.ones(concs.shape[0])
        concs = concs.T
    for nr, conc in zip(stoich, concs):
        tot *= conc**nr
    return tot


def equilibrium_residual(rc, c0, stoich, K, activity_product=None):
    """
    Parameters
    ---------
    rc: float
        Reaction coordinate
    c0: array_like of reals
        concentrations
    stoich: tuple
        per specie stoichiometry coefficient
    K: float
        equilibrium constant
    activity_product: callable
        callback for calculating the activity product taking
        concentration as single parameter.
    """
    if not hasattr(stoich, 'ndim') or stoich.ndim == 1:
        c = c0 + stoich*rc
    else:
        c = c0 + np.dot(stoich, rc)
    Q = equilibrium_quotient(c, stoich)
    if activity_product is not None:
        Q *= activity_product(c)
    return K - Q


def get_rc_interval(stoich, c0):
    """ get reaction coordinate interval """
    limits = c0/stoich
    if np.any(limits < 0):
        upper = -np.max(limits[np.argwhere(limits < 0)])
    else:
        upper = 0

    if np.any(limits > 0):
        lower = -np.min(limits[np.argwhere(limits > 0)])
    else:
        lower = 0

    if lower is 0 and upper is 0:
        raise ValueError("0-interval")
    else:
        return lower, upper


def _solve_equilibrium_coord(c0, stoich, K, activity_product=None):
    from scipy.optimize import brentq
    mask, = np.nonzero(stoich)
    stoich_m = stoich[mask]
    c0_m = c0[mask]
    lower, upper = get_rc_interval(stoich_m, c0_m)
    # span = upper - lower
    return brentq(
        equilibrium_residual,
        lower,  # + delta_frac*span,
        upper,  # - delta_frac*span,
        (c0_m, stoich_m, K, activity_product)
    )


def solve_equilibrium(c0, stoich, K, activity_product=None):
    # , delta_frac=1e-16):
    """
    Solve equilibrium concentrations by using scipy.optimize.brentq

    Parameters
    ----------
    c0: array_like
        Initial guess of equilibrium concentrations
    stoich: tuple
        per specie stoichiometry coefficient (law of mass action)
    K: float
        equilibrium constant
    activity_product: callable
        see ``equilibrium_residual``
    delta_frac: float
        to avoid division by zero the span of searched values for
        the reactions coordinate (rc) is shrunk by 2*delta_frac*span(rc)
    """
    stoich = np.array(stoich)
    c0 = np.array(c0)
    rc = _solve_equilibrium_coord(c0, stoich, K, activity_product)
    return c0 + rc*stoich


class Equilibrium(Reaction):
    """
    Represents equilibrium reaction, subclass of Reatcion.
    Extra attributes:
    - solubility_product: bool (default: False)
    """

    latex_arrow = '\\rightleftharpoons'

    # def __init__(self, *args, **kwargs):
    #     self.solubility_product = kwargs.pop('solubility_product', False)
    #     super(self.__class__, self).__init__(*args, **kwargs)

    def K(self, T=None):
        if callable(self.params):
            if T is None:
                raise ValueError("No T provided")
            return self.params(T)
        else:
            if T is not None:
                raise ValueError("T provided but params not callable")
            return self.params

    def solid_factor(self, substances, sc_concs):
        factor = 1
        for r, n in self.reac.items():
            if r.solid:
                factor *= sc_concs[substances.index(r)]**-n
        for p, n in self.prod.items():
            if p.solid:
                factor *= sc_concs[substances.index(p)]**n
        return factor

    def dimensionality(self):
        result = 0
        for r, n in self.reac.items():
            if r.solid:
                continue
            result -= n
        for p, n in self.prod.items():
            if p.solid:
                continue
            result += n
        return result


def atom_balance(substances, concs, atom_number):
    res = 0
    for s, c in zip(substances, concs):
        res += s.elemental_composition.get(atom_number, 0)*c
    return res


def charge_balance(substances, concs):
    if not hasattr(concs, 'ndim') or concs.ndim == 1:
        res = 0
    elif concs.ndim == 2:
        res = np.zeros(concs.shape[0])
        concs = concs.T
    else:
        raise NotImplementedError
    for s, c in zip(substances, concs):
        res += s.charge*c
    return res


def dot(iter_a, iter_b):
    return sum([a*b for a, b in zip(iter_a, iter_b)])


class EqSystemBase(ReactionSystem):

    def as_per_substance_array(self, cont):
        if isinstance(cont, np.ndarray):
            pass
        elif isinstance(cont, dict):
            cont = [cont[k] for k in self.substances]
        cont = np.asarray(cont)
        if cont.shape[-1] != self.ns:
            raise ValueError("Incorrect size")
        return cont

    def as_substance_index(self, sbstnc):
        if isinstance(sbstnc, int):
            return sbstnc
        else:
            return self.substances.index(sbstnc)

    def __init__(self, *args, **kwargs):
        super(EqSystemBase, self).__init__(*args, **kwargs)

    @property
    def stoichs(self):
        return np.array([eq.net_stoich(self.substances)
                         for eq in self.rxns]).transpose()

<<<<<<< HEAD
=======
    def eq_constants(self, scaling=1):
        return np.array([eq.params*scaling**eq.dimensionality() for eq in self.rxns])

>>>>>>> 679cf776
    def upper_conc_bounds(self, init_concs):
        init_concs_arr = self.as_per_substance_array(init_concs)
        atom_conc = defaultdict(float)
        for conc, subst in zip(init_concs_arr, self.substances):
            for atm_nr, coeff in subst.elemental_composition.items():
                atom_conc[atm_nr] += coeff*conc
        bounds = []
        for subst in self.substances:
            upper = float('inf')
            for atm_nr, coeff in subst.elemental_composition.items():
                upper = min(upper, atom_conc[atm_nr]/coeff)
            bounds.append(upper)
        return bounds

    def equilibrium_quotients(self, concs):
        return [equilibrium_quotient(concs, self.stoichs[:, ri])
                for ri in range(self.nr)]

    def charge_balance(self, concs):
        return charge_balance(self.substances,
                              self.as_per_substance_array(concs))

    def charge_balance_vector(self):
        return [s.charge for s in self.substances]

    def atom_balance(self, concs, atom_number):
        return atom_balance(self.substances,
                            self.as_per_substance_array(concs),
                            atom_number)

    def atom_balance_vectors(self, skip_atom_nrs=()):
        atom_numbers = set()
        for s in self.substances:
            for key in s.elemental_composition:
                atom_numbers.add(key)
        vectors = []
        sorted_atom_numbers = sorted(atom_numbers)
        for atm_nr in sorted_atom_numbers:
            if atm_nr in skip_atom_nrs:
                continue
            vectors.append([s.elemental_composition.get(atm_nr, 0) for
                            s in self.substances])
        return vectors, sorted_atom_numbers

    def atom_conservation(self, concs, init_concs):
        atom_vecs, atm_nrs = self.atom_balance_vectors()
        A = np.array(atom_vecs)
        return (atm_nrs,
                np.dot(A, self.as_per_substance_array(concs).T),
                np.dot(A, self.as_per_substance_array(init_concs).T))

    def qk(self, sc_concs, scaling=1.0, norm=False):
        vec = []
        qs = self.equilibrium_quotients(sc_concs)
        for idx, rxn in enumerate(self.rxns):
            k = (scaling**rxn.dimensionality()*rxn.params *
                 rxn.solid_factor(self.substances, sc_concs))
            if norm:
                vec.append(qs[idx]/k - 1)
            else:
                vec.append(qs[idx] - k)
        return vec

    def multiple_root(self, init_concs, varied=None, values=None, carry=False,
                      init_guess=None, **kwargs):
        if carry:
            if init_guess is not None:
                raise NotImplementedError
        nval = len(values)
        if isinstance(init_concs, dict):
            init_concs = np.array([init_concs[k] for k in self.substances])
        else:
            init_concs = np.asarray(init_concs)

        if init_concs.ndim == 1:
            init_concs = np.tile(init_concs, (nval, 1))
            init_concs[:, self.as_substance_index(varied)] = values
        elif init_concs.ndim == 2:
            if init_concs.shape[0] != nval:
                raise ValueError("Illegal dimension of init_concs")
            if init_concs.shape[1] != self.ns:
                raise ValueError("Illegal dimension of init_concs")
        else:
            raise ValueError("init_concs has too many dimensions")

        x0 = None
        x = np.empty((nval, self.ns))
        success = np.empty(nval, dtype=bool)
        res = None  # silence pyflakes
        for idx in range(nval):
            root_kw = kwargs.copy()
            g0 = init_guess if init_guess is None else init_guess[idx, :]
            if carry and idx > 0 and res.success:
                x0 = res.x
            resx, res = self.root(init_concs[idx, :], init_guess=g0,
                                  x0=x0, **root_kw)
            success[idx] = resx is not None
            x[idx, :] = resx
        return x, init_concs, success

    def plot(self, init_concs, varied, values, ax=None, fail_vline=True,
             plot_kwargs=None, subplot_kwargs=None, **kwargs):
        if ax is None:
            import matplotlib.pyplot as plt
            if subplot_kwargs is None:
                subplot_kwargs = dict(xscale='log', yscale='log')
            ax = plt.subplot(1, 1, 1, **subplot_kwargs)
        if plot_kwargs is None:
            plot_kwargs = {}
        x, new_init_concs, success = self.multiple_root(
            init_concs, varied, values, **kwargs)
        ls, c = '- -- : -.'.split(), 'krgbcmy'
        extra_kw = {}
        for idx_s in range(self.ns):
            if idx_s == self.as_substance_index(varied):
                continue
            if 'ls' not in plot_kwargs and 'linestyle' not in plot_kwargs:
                extra_kw['ls'] = ls[idx_s % len(ls)]
            if 'c' not in plot_kwargs and 'color' not in plot_kwargs:
                extra_kw['c'] = c[idx_s % len(c)]
            try:
                lbl = '$' + self.substances[idx_s].latex_name + '$'
            except TypeError:
                lbl = self.substances[idx_s].name
            extra_kw.update(plot_kwargs)
            ax.plot(values[success], x[success, idx_s],
                    label=lbl, **extra_kw)

        # ax.legend(loc='best')
        box = ax.get_position()
        ax.set_position([box.x0, box.y0, box.width * 0.8, box.height])
        # Put a legend to the right of the current axis
        ax.legend(loc='upper left', bbox_to_anchor=(1, 1))
        ax.set_xlabel(str(varied))
        ax.set_ylabel('Concentration')
        if fail_vline:
            for i, s in enumerate(success):
                if not s:
                    ax.axvline(values[i], c='k', ls='--')
        return x, new_init_concs, success

    def plot_errors(self, concs, init_concs, varied, axes=None,
                    charge=True, atoms=True, Q=True,
                    subplot_kwargs=None):
        if axes is None:
            import matplotlib.pyplot as plt
            if subplot_kwargs is None:
                subplot_kwargs = dict(xscale='log')
            fig, axes = plt.subplots(1, 2, figsize=(10, 4),
                                     subplot_kw=subplot_kwargs)

        if charge:
            q1 = self.charge_balance(concs)
            q2 = self.charge_balance(init_concs)
            axes[0].plot(concs[:, self.as_substance_index(varied)],
                         q1-q2, label='Abs charge error')
            axes[1].plot(concs[:, self.as_substance_index(varied)],
                         (q1-q2)/np.abs(q2), label='Rel charge error')

        if atoms:
            atm_nrs, m1, m2 = self.atom_conservation(concs, init_concs)
            for atm_nr, a1, a2 in zip(atm_nrs, m1, m2):
                axes[0].plot(concs[:, self.as_substance_index(varied)],
                             a1-a2, label='Abs ' + str(atm_nr))
                axes[1].plot(concs[:, self.as_substance_index(varied)],
                             (a1-a2)/np.abs(a2), label='Rel ' + str(atm_nr))

        if Q:
            qs = self.equilibrium_quotients(concs)
            ks = [rxn.params*rxn.solid_factor(self.substances, concs) for
                  rxn in self.rxns]
            for idx, (q, k) in enumerate(zip(qs, ks)):
                axes[0].plot(concs[:, self.as_substance_index(varied)],
                             q-k, label='Abs R:' + str(idx))
                axes[1].plot(concs[:, self.as_substance_index(varied)],
                             (q-k)/k, label='Rel R:' + str(idx))

        axes[0].legend(loc='best')
        axes[1].legend(loc='best')


class EqSystem(EqSystemBase):

    def rref(self, charge=True, skip_atom_nrs=()):
        """
        Calculates the Reduced Row Echelon Form of the linear equations
        system for charge and atom balance.

        Returns
        -------
        Length-2 tuple:
           - list of lists with coefficients for the substances
           - pivot array
        """
        from sympy import Matrix
        atom_vecs, atm_nrs = self.atom_balance_vectors()
        chg = [self.charge_balance_vector()] if charge else []
        M = Matrix(chg + [v for v, n in zip(atom_vecs, atm_nrs)
                          if n not in skip_atom_nrs])
        rref, pivot = M.rref()
        return rref.tolist()[:len(pivot)], pivot

    def independent_atoms_from_pivot(self, pivot):
        """ atom number 0 represents charge """
        atom_vecs, atm_nrs = self.atom_balance_vectors()
        return [([0] + atm_nrs)[idx] for idx in pivot]

    def preserved(self, sc_concs, sc_init_concs, charge=True,
                  skip_atom_nrs=(), presw=1, norm=False, rref=True):
        res = []
        if rref:
            vecs, pivot = self.rref(charge, skip_atom_nrs)
        else:
            atom_vecs, atm_nrs = self.atom_balance_vectors()
            chg = [self.charge_balance_vector()] if charge else []
            vecs = chg + [v for v, n in zip(atom_vecs, atm_nrs)
                          if n not in skip_atom_nrs]
            pivot = None
        s0s = [dot(row, sc_init_concs) for row in vecs]
        for row, s0 in zip(vecs, s0s):
            if norm:
                res.append(presw*(dot(row, sc_concs)/s0 - 1))
            else:
                res.append(presw*(dot(row, sc_concs) - s0))
        return res, pivot

    def f_logc(self, y, init_concs, ln=None, exp=None):
        if ln is None:
            ln = math.log
        if exp is None:
            exp = math.exp
        f = []
        for ri, rxn in enumerate(self.rxns):
            f.append(summul(y, self.stoichs[:, ri]) - ln(rxn.params))
        pres, pivot = self.preserved(map(exp, y), init_concs, rref=False)
        return f + pres

    def f(self, sc_concs, init_concs, scaling=1, reduced=False, norm=False,
          pres_norm=False, pres1st=False, presw=1, const_indices=(),
          rref=True, charge=None, extra_pres_sq=False):
        sc_concs = copy.copy(sc_concs)
        sc_init_concs = scaling*init_concs
        skip_atom_nrs = set()
        if charge is None:
            charge = True
        for cidx in const_indices:
            for k in self.substances[cidx].elemental_composition:
                skip_atom_nrs.add(k)
            if self.substances[cidx].charge != 0:
                charge = False
            sc_concs[cidx] = sc_init_concs[cidx]
        qk = self.qk(sc_concs, scaling, norm)
        if pres_norm and reduced:
            raise NotImplementedError
        pres, pivot = self.preserved(
            sc_concs, sc_init_concs, charge=charge,
            skip_atom_nrs=skip_atom_nrs, presw=presw, norm=pres_norm,
            rref=rref)
        if extra_pres_sq:
            pv, _ = self.preserved(sc_concs*sc_concs,
                                   sc_init_concs*sc_init_concs,
                                   charge=charge, skip_atom_nrs=skip_atom_nrs,
                                   presw=presw, norm=pres_norm, rref=False)
            qk += pv
        if reduced:
            import sympy as sp
            subs = []
            for idx, p in zip(pivot, pres)[::-1]:
                c = sc_concs[idx]
                subs.append((c, (c-p.subs(subs)).simplify()))
            res = [expr.subs(subs) for expr in qk]
            reduced_cbs = [sp.lambdify(
                [y for idx, y in enumerate(sc_concs) if idx not in pivot],
                expr) for _drop, expr in subs[::-1]]
        else:
            res = (pres + qk) if pres1st else (qk + pres)
            pivot, reduced_cbs = None, None
        return res, pivot, reduced_cbs

    def num_cb_factory(self, init_concs, jac=False, scaling=1.0, logC=False,
                       square=False, reduced=False, norm=False, pres1st=False,
                       pres_norm=False, presw=1, const_indices=(),
                       tanh_b=None, rref=True, charge=None,
                       extra_pres_sq=False):
        import sympy as sp
        y = sp.symarray('y', self.ns)
        f, elim, red_cbs = self.f(
            y, init_concs, scaling, reduced=reduced, norm=norm,
            pres1st=pres1st, pres_norm=pres_norm, presw=presw,
            const_indices=const_indices, rref=rref, charge=charge,
            extra_pres_sq=extra_pres_sq)

        if elim is not None:
            for eidx in elim:
                if eidx in const_indices:
                    raise NotImplementedError
        else:
            elim = []
        if reduced or len(const_indices) > 0:
            y = [y[idx] for idx in range(len(y)) if
                 idx not in elim and idx not in const_indices]

        if len(y) > len(f):
            raise ValueError("Under-determined system of equations")

        if tanh_b:
            tanh_subs = [(yi, m + s*sp.tanh((yi - m)/s)) for
                         yi, m, s in zip(y, tanh_b[0], tanh_b[1])]
            f = [_.subs(tanh_subs) for _ in f]
        if square:
            sq_subs = [(yi, yi**2) for yi in y]
            f = [_.subs(sq_subs) for _ in f]
        if logC:
            logC_subs = [(yi, sp.exp(yi)) for yi in y]
            f = [_.subs(logC_subs).powsimp() for _ in f]
        f_lmbd = sp.lambdify(y, f, modules='numpy')

        def f_cb(arr):
            return f_lmbd(*arr)
        j_cb = None
        if jac:
            j = sp.Matrix(1, len(f), lambda _, q: f[q]).jacobian(y)
            j_lmbd = sp.lambdify(y, j, modules='numpy')

            def j_cb(arr):
                return j_lmbd(*arr)
            return f_cb, j_cb, elim, red_cbs

    def root(self, init_concs, scaling=1.0, logC=False, square=False,
             tanh=False, delta=None, reduced=False, norm=False, init_iter=20,
             pres_norm=False, init_guess=None, x0=None, pres1st=False, presw=1,
             const=(), rref=True, charge=None, extra_pres_sq=False, **kwargs):
        from scipy.optimize import root
        init_concs = self.as_per_substance_array(init_concs)
        const_indices = list(map(self.as_substance_index, const))
        sc_upper_bounds = np.array(self.upper_conc_bounds(
            init_concs*scaling))
        if tanh:
            factor = 0.5
            sc_lower_bounds = -factor*sc_upper_bounds
            sc_bounds_span = sc_upper_bounds - sc_lower_bounds
            sc_middle = sc_lower_bounds + 0.5*sc_bounds_span
            tanh_b = (sc_middle, sc_bounds_span)
        else:
            tanh_b = None
        f, j, elim, red_cbs = self.num_cb_factory(
            init_concs, jac=True, scaling=scaling, logC=logC, square=square,
            tanh_b=tanh_b, reduced=reduced, norm=norm, pres_norm=pres_norm,
            pres1st=pres1st, presw=presw, const_indices=const_indices,
            rref=rref, charge=charge, extra_pres_sq=extra_pres_sq)
        if delta is None:
            delta = kwargs.get('tol', 1e-12)
        if x0 is None:
            if init_guess is None:
                init_guess = init_concs
            x0 = self.initial_guess(init_guess + delta, scaling=scaling,
                                    repetitions=init_iter)
            if reduced or len(const) > 0:
                x0 = np.array([x for idx, x in enumerate(x0) if
                               idx not in elim and idx not in const_indices])
            if tanh:
                # c = m + s*tanh((x - m)/s)
                # x = m + s*atanh((c - m)/s)
                x0 = sc_middle + sc_bounds_span*np.arctanh(
                    (x0 - sc_middle)/sc_bounds_span)
            if square:
                x0 = x0**0.5
            if logC:
                x0 = np.log(x0)
        else:
            if init_guess is not None:
                raise ValueError("x0 and init_guess passed")

        result = root(f, x0, jac=j, **kwargs)

        if result.success:
            x = result.x.copy()
            if logC:
                x = np.exp(x)
            if square:
                x *= x
            if tanh:
                # c = m + s*tanh((x - m)/s)
                # x = m + s*atanh((c - m)/s)
                x = sc_middle + sc_bounds_span*np.tanh(
                    (x0 - sc_middle)/sc_bounds_span)
            if reduced or len(const) > 0:
                idx_red = 0
                idx_elm = 0
                new_x = []
                for idx in range(len(init_concs)):
                    if idx in elim:
                        new_x.append(red_cbs[idx_elm](*x))
                        idx_elm += 1
                    elif idx in const_indices:
                        new_x.append(scaling*init_concs[idx])
                    else:
                        new_x.append(x[idx_red])
                        idx_red += 1
                x = np.array(new_x)
            # Sanity checks:
            neg_conc, too_much = np.any(x < 0), np.any(
                x > sc_upper_bounds*(1 + 1e-12))
            if neg_conc or too_much:
                print("neg_conc, too_much", neg_conc, too_much)  # DEBUG
                return None, result
            x /= scaling
            return x, result
        else:
            return None, result

    def initial_guess(self, init_concs, scaling=1, repetitions=50,
                      steffensens=0):
        # Fixed point iteration
        def f(x):
            xnew = np.zeros_like(x)
            for ri, eq in enumerate(self.rxns):
                xnew += solve_equilibrium(
                    x, self.stoichs[:, ri],
                    eq.params * scaling**eq.dimensionality())
            return xnew/self.nr
        init_concs = init_concs*scaling
        for _ in range(repetitions):
            init_concs = f(init_concs)

        for _ in range(steffensens):
            # Steffensen's method
            f_x = f(init_concs)
            f_xf = f(init_concs + f_x)
            g = (f_xf - f_x)/f_x
            f_over_g = f_x / g
            factor = np.max(np.abs(f_over_g/init_concs))
            if factor > 0.99:
                init_concs = init_concs - f_over_g/(1.1*factor)
            else:
                init_concs = init_concs - f_over_g

        return init_concs


class REqSystem(EqSystem):

    def _c(self, coords, init_concs, scaling):
        return [scaling*ic + sum([coords[ri]*self.stoichs[cidx, ri]
                                  for ri in range(self.nr)])
                for cidx, ic in enumerate(init_concs)]

    def f(self, coords, init_concs, scaling=1, norm=False):
        return self.qk(self._c(coords, init_concs, scaling), scaling, norm)

    def num_cb_factory(self, init_concs, jac=True, scaling=1.0, norm=False):
        import sympy as sp
        r = sp.symarray('r', self.nr)
        f = self.f(r, init_concs, scaling, norm=norm)
        f_lmbd = sp.lambdify(r, f, modules='numpy')

        def f_cb(arr):
            return f_lmbd(*arr)
        j_cb = None
        if jac:
            j = sp.Matrix(1, len(f), lambda _, q: f[q]).jacobian(r)
            j_lmbd = sp.lambdify(r, j, modules='numpy')

            def j_cb(arr):
                return j_lmbd(*arr)
        return f_cb, j_cb

    # def initial_guess(self, init_concs, scaling, repetitions=5):
    #     np.set_printoptions(precision=2) #DEBUG
    #     def f(x):
    #         c0 = init_concs*scaling + np.dot(self.stoichs, x)
    #         print(c0) #DEBUG
    #         print(equilibrium_residual(x, c0, self.stoichs, self.eq_constants))
    #         xnew = np.zeros_like(x)
    #         for ri, eq in enumerate(self.rxns):
    #             xnew += _solve_equilibrium_coord(c0, self.stoichs[:, ri],
    #                                              eq.params)
    #         return xnew/(2*self.nr+1)
    #     x0 = np.zeros(self.nr)
    #     for idx in range(repetitions):
    #         x0 = (x0 + f(x0))/2  # (idx*x0 + f(x0))/(idx + 1)
    #     return x0

    def initial_guess(self, init_concs, scaling, repetitions=3):
        np.set_printoptions(precision=2) #DEBUG
        def f(x):
            c0 = init_concs*scaling + np.dot(self.stoichs, x)
            QKres = equilibrium_residual(x, c0, self.stoichs, self.eq_constants(scaling))
            xnew = np.zeros_like(x)
            weights = 0.1 + np.abs(QKres/self.eq_constants(scaling) - 1)
            print(c0/scaling) #DEBUG
            print(QKres) #DEBUG
            print(weights) #DEBUG
            for ri, eq in enumerate(self.rxns):
                xnew += weights[ri]*_solve_equilibrium_coord(c0, self.stoichs[:, ri],
                                                             eq.params)
            return xnew/sum(weights)
        x0 = np.zeros(self.nr)
        for idx in range(repetitions):
            x0 = (x0 + f(x0))/2  # (idx*x0 + f(x0))/(idx + 1)
        return x0

    def root(self, init_concs, scaling=1.0, init_iter=4,
             init_guess=None, x0=None, norm=False, **kwargs):
        from scipy.optimize import root
        init_concs = self.as_per_substance_array(init_concs)
        f, j = self.num_cb_factory(init_concs, jac=True, scaling=scaling,
                                   norm=norm)
        if x0 is None:
            if init_guess is None:
                x0 = self.initial_guess(init_concs, scaling,
                                        repetitions=init_iter)
            else:
                x0 = init_guess
        print('x0', x0)
        result = root(f, x0, jac=j, **kwargs)
        if result.success:
            x = result.x
            C = np.array(self._c(x, init_concs, scaling))
            if np.any(C < 0):
                return None, result
            C /= scaling
            return C, result
        else:
            return None, result<|MERGE_RESOLUTION|>--- conflicted
+++ resolved
@@ -220,12 +220,9 @@
         return np.array([eq.net_stoich(self.substances)
                          for eq in self.rxns]).transpose()
 
-<<<<<<< HEAD
-=======
     def eq_constants(self, scaling=1):
         return np.array([eq.params*scaling**eq.dimensionality() for eq in self.rxns])
 
->>>>>>> 679cf776
     def upper_conc_bounds(self, init_concs):
         init_concs_arr = self.as_per_substance_array(init_concs)
         atom_conc = defaultdict(float)
